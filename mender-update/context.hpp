// Copyright 2023 Northern.tech AS
//
//    Licensed under the Apache License, Version 2.0 (the "License");
//    you may not use this file except in compliance with the License.
//    You may obtain a copy of the License at
//
//        http://www.apache.org/licenses/LICENSE-2.0
//
//    Unless required by applicable law or agreed to in writing, software
//    distributed under the License is distributed on an "AS IS" BASIS,
//    WITHOUT WARRANTIES OR CONDITIONS OF ANY KIND, either express or implied.
//    See the License for the specific language governing permissions and
//    limitations under the License.

#ifndef MENDER_COMMON_CONTEXT_HPP
#define MENDER_COMMON_CONTEXT_HPP

#include <string>
#include <unordered_map>

#include <common/conf.hpp>
#include <common/error.hpp>
#include <common/expected.hpp>
#include <common/key_value_database.hpp>
#include <common/optional.hpp>

#if MENDER_USE_LMDB
#include <common/key_value_database_lmdb.hpp>
#else
#error MenderContext requires LMDB
#endif // MENDER_USE_LMDB

namespace mender {
namespace update {
namespace context {

namespace conf = mender::common::conf;
namespace error = mender::common::error;
namespace expected = mender::common::expected;
namespace optional = mender::common::optional;
namespace kv_db = mender::common::key_value_database;
namespace paths = mender::common::conf::paths;

using namespace std;

enum MenderContextErrorCode {
	NoError = 0,
	ParseError,
	ValueError,
	NoSuchUpdateModuleError,
	DatabaseValueError,
	RebootRequiredError,
	NoUpdateInProgressError,
	// Means that we do have an error, but don't print anything. Used for errors where the cli
	// already prints a nicely formatted message.
	ExitStatusOnlyError,
	UnexpectedHttpResponse,
	StateDataStoreCountExceededError,
};

class MenderContextErrorCategoryClass : public std::error_category {
public:
	const char *name() const noexcept override;
	string message(int code) const override;
};
extern const MenderContextErrorCategoryClass MenderContextErrorCategory;

error::Error MakeError(MenderContextErrorCode code, const string &msg);

using ProvidesData = unordered_map<string, string>;
using ClearsProvidesData = vector<string>;
using ExpectedProvidesData = expected::expected<ProvidesData, error::Error>;

class MenderContext {
public:
	MenderContext(conf::MenderConfig &config) :
<<<<<<< HEAD
		config_(config) {};
	virtual ~MenderContext() {
	}
=======
		config_ {config} {};
>>>>>>> 66432028

	error::Error Initialize();
	virtual kv_db::KeyValueDatabase &GetMenderStoreDB();
	ExpectedProvidesData LoadProvides();
	ExpectedProvidesData LoadProvides(kv_db::Transaction &txn);
	expected::ExpectedString GetDeviceType();
	// Stores new artifact data, taking existing provides, and clears_provides, into account.
	error::Error CommitArtifactData(
		string artifact_name,
		string artifact_group,
		const optional::optional<ProvidesData> &new_provides,
		const optional::optional<ClearsProvidesData> &clears_provides,
		function<error::Error(kv_db::Transaction &)> txn_func);
	const conf::MenderConfig &GetConfig() const {
		return config_;
	}

	// Suffix used for updates that either can't roll back or fail their rollback.
	static const string broken_artifact_name_suffix;

	// DATABASE KEYS ------------------------------------------------------

	// Name of artifact currently installed. Introduced in Mender 2.0.0.
	static const string artifact_name_key;

	// Name of the group the currently installed artifact belongs to. For
	// artifact version >= 3, this is held in the header-info artifact-
	// provides field
	static const string artifact_group_key;

	// Holds the current artifact provides from the type-info header of
	// artifact version >= 3.
	// NOTE: These provides are held in a separate key due to the header-
	// info provides overlap with previous versions of mender artifact.
	static const string artifact_provides_key;

	// The key used by the standalone installer to track artifacts that have
	// been started, but not committed. We don't want to use the
	// StateDataKey for this, because it contains a lot less information.
	static const string standalone_state_key;

	// Name of key that state data is stored under across reboots. Uses the
	// StateData structure, marshalled to JSON.
	static const string state_data_key;

	// Added together with update modules in v2.0.0. This key is invoked if,
	// and only if, a client loads data using the StateDataKey, and
	// discovers that it is a different version than what it currently
	// supports. In that case it switches to using the
	// StateDataKeyUncommitted until the commit stage, where it switches
	// back to StateDataKey. This is intended to ensure that upgrading the
	// client to a new database schema doesn't overwrite the existing
	// schema, in case it is rolled back and the old client needs the
	// original schema again.
	static const string state_data_key_uncommitted;

	// Added in Mender v2.7.0. Updated every time a control map is updated
	// in memory.
	static const string update_control_maps;

	// ---------------------- NOT IN USE ANYMORE --------------------------
	// Key used to store the auth token.
	static const string auth_token_name;
	static const string auth_token_cache_invalidator_name;

	// END OF DATABASE KEYS -----------------------------------------------

	static const int standalone_data_version;

	// Automatically set to default values during construction, and not changable from the
	// command line, but available to change for tests in order to run from alternative folders.
	string modules_path {paths::DefaultModulesPath};
	string modules_work_path {paths::DefaultModulesWorkPath};

private:
#if MENDER_USE_LMDB
	kv_db::KeyValueDatabaseLmdb mender_store_;
#endif // MENDER_USE_LMDB
	conf::MenderConfig &config_;
};

} // namespace context
} // namespace update
} // namespace mender

#endif // MENDER_COMMON_CONTEXT_HPP<|MERGE_RESOLUTION|>--- conflicted
+++ resolved
@@ -74,13 +74,9 @@
 class MenderContext {
 public:
 	MenderContext(conf::MenderConfig &config) :
-<<<<<<< HEAD
-		config_(config) {};
+		config_ {config} {};
 	virtual ~MenderContext() {
 	}
-=======
-		config_ {config} {};
->>>>>>> 66432028
 
 	error::Error Initialize();
 	virtual kv_db::KeyValueDatabase &GetMenderStoreDB();
