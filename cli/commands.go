--- conflicted
+++ resolved
@@ -97,21 +97,12 @@
 		privateKey = config.Security.AuthPrivateKey
 		sslEngine = config.Security.SSLEngine
 		static = true
-<<<<<<< HEAD
 	}
 	if config.HttpsClient.Key == "" && config.Security.AuthPrivateKey == "" {
 		privateKey = conf.DefaultKeyFile
 		sslEngine = config.HttpsClient.SSLEngine
 		static = false
 	}
-=======
-	}
-	if config.HttpsClient.Key == "" && config.Security.AuthPrivateKey == "" {
-		privateKey = conf.DefaultKeyFile
-		sslEngine = config.HttpsClient.SSLEngine
-		static = false
-	}
->>>>>>> 212b6f9a
 	ks = store.NewKeystore(dirstore, privateKey, sslEngine, static)
 	if ks == nil {
 		return nil, errors.New("failed to setup key storage")
